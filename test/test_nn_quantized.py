from __future__ import absolute_import
from __future__ import division
from __future__ import print_function
from __future__ import unicode_literals

import torch
import torch.nn.quantized as nnq
import torch.nn._intrinsic.quantized as nnq_fused
import torch.nn.quantized.functional as qF
from torch.nn.quantized.modules import Conv2d
from torch.nn._intrinsic.quantized import ConvReLU2d
from common_utils import run_tests  # , tempfile
from common_quantization import QuantizationTestCase
from hypothesis import given
from hypothesis import strategies as st


'''
Note that tests in this file are just API test, to make sure we wrapped the
quantized operator implementations correctly in the user facing APIs, these are
not correctness test for the underlying quantized operators. For correctness
test please see `caffe2/test/test_quantized.py`.
'''


class FunctionalAPITest(QuantizationTestCase):
    def test_relu_api(self):
        X = torch.arange(-5, 5, dtype=torch.float)
        scale = 2.0
        zero_point = 1
        qX = torch.quantize_linear(X, scale=scale, zero_point=zero_point, dtype=torch.quint8)
        qY = torch.ops.quantized.relu(qX)
        qY_hat = qF.relu(qX)
        self.assertEqual(qY, qY_hat)


class ModuleAPITest(QuantizationTestCase):
    @given(
        batch_size=st.integers(1, 5),
        in_features=st.integers(16, 32),
        out_features=st.integers(4, 8),
        use_bias=st.booleans(),
        use_fused=st.booleans(),
    )
    def test_linear_api(self, batch_size, in_features, out_features, use_bias, use_fused):
        """test API functionality for nn.quantized.linear and nn._intrinsic.quantized.linear_relu"""
        W = torch.rand(out_features, in_features).float()
        W_q = torch.quantize_linear(W, 0.1, 4, torch.qint8)
        X = torch.rand(batch_size, in_features).float()
        X_q = torch.quantize_linear(X, 0.2, 10, torch.quint8)
        B = torch.rand(out_features).float() if use_bias else None
        B_q = torch.quantize_linear(B, W_q.q_scale() * X_q.q_scale(), 0, torch.qint32) if use_bias else None
        scale = 0.5
        zero_point = 3
        if use_fused:
            qlinear = nnq_fused.LinearReLU(in_features, out_features)
        else:
            qlinear = nnq.Linear(in_features, out_features)
        qlinear.set_weight(W_q)
        # Simple round-trip test to ensure weight()/set_weight() API
        self.assertEqual(qlinear.weight(), W_q)
        W_pack = qlinear._packed_weight
        qlinear.bias = B_q if use_bias else None
<<<<<<< HEAD
        qlinear.scale = float(scale)
        qlinear.zero_point = int(zero_point)
=======
        qlinear.scale = scale
        qlinear.zero_point = zero_point
>>>>>>> 76a7d78b
        Z_q = qlinear(X_q)
        # Check if the module implementation matches calling the
        # ops directly
        if use_fused:
            Z_ref = torch.ops.quantized.fbgemm_linear_relu(X_q, W_pack, B_q, scale, zero_point)
        else:
            Z_ref = torch.ops.quantized.fbgemm_linear(X_q, W_pack, B_q, scale, zero_point)
        self.assertEqual(Z_ref, Z_q)

        # Test serialization of quantized Linear Module using state_dict
<<<<<<< HEAD
        model_dict = qlinear.state_dict()
        self.assertEqual(model_dict['weight'], W_q)
        if use_bias:
            self.assertEqual(model_dict['bias'], B_q)
        with tempfile.NamedTemporaryFile() as f:
            torch.save(model_dict, f)
            f.seek(0)
            loaded_dict = torch.load(f)
        for key in model_dict:
            self.assertEqual(model_dict[key], loaded_dict[key])
        if use_fused:
            loaded_qlinear = nnq_fused.LinearReLU(in_features, out_features)
        else:
            loaded_qlinear = nnq.Linear(in_features, out_features)
        loaded_qlinear.load_state_dict(loaded_dict)

        linear_unpack = torch.ops.quantized.fbgemm_linear_unpack
        self.assertEqual(linear_unpack(qlinear._packed_weight),
                         linear_unpack(loaded_qlinear._packed_weight))
        if use_bias:
            self.assertEqual(qlinear.bias, loaded_qlinear.bias)
        self.assertEqual(qlinear.scale, loaded_qlinear.scale)
        self.assertEqual(qlinear.zero_point, loaded_qlinear.zero_point)
        self.assertTrue(dir(qlinear) == dir(loaded_qlinear))
        self.assertTrue(hasattr(qlinear, '_packed_weight'))
        self.assertTrue(hasattr(loaded_qlinear, '_packed_weight'))
        self.assertTrue(hasattr(qlinear, 'weight'))
        self.assertTrue(hasattr(loaded_qlinear, 'weight'))
        self.assertEqual(qlinear.weight(), loaded_qlinear.weight())
        self.assertEqual(qlinear.weight(), torch.ops.quantized.fbgemm_linear_unpack(qlinear._packed_weight))
        Z_q2 = qlinear(X_q)
        self.assertEqual(Z_q, Z_q2)
=======
        # TODO: temporary removal. Will be added back in subsequent PR in stack
        # model_dict = qlinear.state_dict()
        # # self.assertEqual(model_dict['weight'], W_q)
        # if use_bias:
        #     self.assertEqual(model_dict['bias'], B_q)
        # with tempfile.NamedTemporaryFile() as f:
        #     torch.save(model_dict, f)
        #     f.seek(0)
        #     loaded_dict = torch.load(f)
        # for key in model_dict:
        #     self.assertEqual(model_dict[key], loaded_dict[key])
        # if use_fused:
        #     loaded_qlinear = nnq_fused.LinearReLU(in_features, out_features)
        # else:
        #     loaded_qlinear = nnq.Linear(in_features, out_features)
        # loaded_qlinear.load_state_dict(loaded_dict)

        # linear_unpack = torch.ops.quantized.fbgemm_linear_unpack
        # self.assertEqual(linear_unpack(qlinear._packed_weight),
        #                  linear_unpack(loaded_qlinear._packed_weight))
        # if use_bias:
        #     self.assertEqual(qlinear.bias, loaded_qlinear.bias)
        # self.assertEqual(qlinear.scale, loaded_qlinear.scale)
        # self.assertEqual(qlinear.zero_point, loaded_qlinear.zero_point)
        # self.assertTrue(dir(qlinear) == dir(loaded_qlinear))
        # self.assertTrue(hasattr(qlinear, '_packed_weight'))
        # self.assertTrue(hasattr(loaded_qlinear, '_packed_weight'))
        # self.assertTrue(hasattr(qlinear, 'weight'))
        # self.assertTrue(hasattr(loaded_qlinear, 'weight'))
        # self.assertEqual(qlinear.weight, loaded_qlinear.weight)
        # self.assertEqual(qlinear.weight, torch.ops.quantized.fbgemm_linear_unpack(qlinear._packed_weight))
        # Z_q2 = qlinear(X_q)
        # self.assertEqual(Z_q, Z_q2)
>>>>>>> 76a7d78b

        # test serialization of module directly
        with tempfile.NamedTemporaryFile() as f:
            torch.save(qlinear, f)
            f.seek(0)
            loaded = torch.load(f)
        self.assertEqual(qlinear._packed_weight, loaded._packed_weight)
        self.assertEqual(qlinear.bias, loaded.bias)
        self.assertEqual(qlinear.scale, loaded.scale)
        self.assertEqual(qlinear.zero_point, loaded.zero_point)

        # Test JIT
<<<<<<< HEAD
        # TODO: Temporary removal. Will be added back in subsequent diff in stack
=======
        # TODO: temporary removal. Will be added back in subsequent PR in stack
>>>>>>> 76a7d78b
        # self.checkScriptable(qlinear, zip([X_q], [Z_ref]))

    def test_quant_dequant_api(self):
        r = torch.tensor([[1., -1.], [1., -1.]], dtype=torch.float)
        scale, zero_point, dtype = 1.0, 2, torch.qint8
        # testing Quantize API
        qr = torch.quantize_linear(r, scale, zero_point, dtype)
        quant_m = nnq.Quantize(scale, zero_point, dtype)
        qr2 = quant_m(r)
        self.assertEqual(qr, qr2)
        # testing Dequantize API
        rqr = qr.dequantize()
        dequant_m = nnq.DeQuantize()
        rqr2 = dequant_m(qr2)
        self.assertEqual(rqr, rqr2)

    @given(
        use_bias=st.booleans(),
        use_fused=st.booleans(),
    )
    def test_conv_api(self, use_bias, use_fused):
        """Tests the correctness of the conv module.

        The correctness is defined against the functional implementation.
        """

        N, iC, H, W = 10, 10, 10, 3
        oC, g, kH, kW = 16, 1, 3, 3
        scale, zero_point = 1.0 / 255, 128

        X = torch.randn(N, iC, H, W, dtype=torch.float32)
        X = X.permute([0, 2, 3, 1]).contiguous()
        qX = torch.quantize_linear(X, scale=scale, zero_point=128, dtype=torch.quint8)

        w = torch.randn(oC, iC // g, kH, kW, dtype=torch.float32)

        qw = torch.quantize_linear(w, scale=scale, zero_point=0, dtype=torch.qint8)

        b = torch.randn(oC, dtype=torch.float32) if use_bias else None
        qb = torch.quantize_linear(b, scale=1.0 / 1024, zero_point=0, dtype=torch.qint32) if use_bias else None

        if use_fused:
            conv_under_test = ConvReLU2d(in_channels=iC,
                                         out_channels=oC,
                                         kernel_size=(kH, kW),
                                         stride=1,
                                         padding=0,
                                         dilation=1,
                                         groups=g,
                                         bias=use_bias,
                                         padding_mode='zeros')
        else:
            conv_under_test = Conv2d(in_channels=iC,
                                     out_channels=oC,
                                     kernel_size=(kH, kW),
                                     stride=1,
                                     padding=0,
                                     dilation=1,
                                     groups=g,
                                     bias=use_bias,
                                     padding_mode='zeros')
        conv_under_test.weight = qw
        conv_under_test.bias = qb
        conv_under_test.scale = torch.tensor([scale], dtype=torch.double)
        conv_under_test.zero_point = torch.tensor([zero_point], dtype=torch.long)

        # Test members
        self.assertTrue(hasattr(conv_under_test, '_packed_weight'))
        self.assertTrue(hasattr(conv_under_test, 'scale'))
        self.assertTrue(hasattr(conv_under_test, 'zero_point'))

        # Test properties
        self.assertEqual(qw, conv_under_test.weight)
        self.assertEqual(qb, conv_under_test.bias)
        self.assertEqual(scale, conv_under_test.scale)
        self.assertEqual(zero_point, conv_under_test.zero_point)

        # Test forward
        result_under_test = conv_under_test(qX)
        result_reference = qF.conv2d(qX, qw, bias=qb,
                                     scale=scale, zero_point=zero_point,
                                     stride=1, padding=0,
                                     dilation=1, groups=g, dtype=torch.quint8
                                     )
        if use_fused:
            # result_reference < zero_point doesn't work for qtensor yet
            # result_reference[result_reference < zero_point] = zero_point
            MB, OC, OH, OW = result_reference.size()
            for i in range(MB):
                for j in range(OC):
                    for h in range(OH):
                        for w in range(OW):
                            if result_reference[i][j][h][w].int_repr() < zero_point:
                                # assign 0. that gets converted to zero_point
                                result_reference[i][j][h][w] = 0.

        self.assertEqual(result_reference, result_under_test,
                         message="Tensors are not equal.")

        # JIT testing
        self.checkScriptable(conv_under_test, zip([qX], [result_reference]))

    def test_pool_api(self):
        """Tests the correctness of the pool module.

        The correctness is defined against the functional implementation.
        """
        N, C, H, W = 10, 10, 10, 3
        kwargs = {
            'kernel_size': 2,
            'stride': None,
            'padding': 0,
            'dilation': 1
        }

        scale, zero_point = 1.0 / 255, 128

        X = torch.randn(N, C, H, W, dtype=torch.float32)
        qX = torch.quantize_linear(X, scale=scale, zero_point=zero_point,
                                   dtype=torch.quint8)
        qX_expect = torch.nn.functional.max_pool2d(qX, **kwargs)

        pool_under_test = torch.nn.quantized.MaxPool2d(**kwargs)
        qX_hat = pool_under_test(qX)
        self.assertEqual(qX_expect, qX_hat)

        # JIT Testing
        self.checkScriptable(pool_under_test, zip([X], [qX_expect]))

if __name__ == '__main__':
    run_tests()<|MERGE_RESOLUTION|>--- conflicted
+++ resolved
@@ -9,7 +9,7 @@
 import torch.nn.quantized.functional as qF
 from torch.nn.quantized.modules import Conv2d
 from torch.nn._intrinsic.quantized import ConvReLU2d
-from common_utils import run_tests  # , tempfile
+from common_utils import run_tests, tempfile
 from common_quantization import QuantizationTestCase
 from hypothesis import given
 from hypothesis import strategies as st
@@ -61,13 +61,9 @@
         self.assertEqual(qlinear.weight(), W_q)
         W_pack = qlinear._packed_weight
         qlinear.bias = B_q if use_bias else None
-<<<<<<< HEAD
+
         qlinear.scale = float(scale)
         qlinear.zero_point = int(zero_point)
-=======
-        qlinear.scale = scale
-        qlinear.zero_point = zero_point
->>>>>>> 76a7d78b
         Z_q = qlinear(X_q)
         # Check if the module implementation matches calling the
         # ops directly
@@ -78,7 +74,7 @@
         self.assertEqual(Z_ref, Z_q)
 
         # Test serialization of quantized Linear Module using state_dict
-<<<<<<< HEAD
+
         model_dict = qlinear.state_dict()
         self.assertEqual(model_dict['weight'], W_q)
         if use_bias:
@@ -111,41 +107,6 @@
         self.assertEqual(qlinear.weight(), torch.ops.quantized.fbgemm_linear_unpack(qlinear._packed_weight))
         Z_q2 = qlinear(X_q)
         self.assertEqual(Z_q, Z_q2)
-=======
-        # TODO: temporary removal. Will be added back in subsequent PR in stack
-        # model_dict = qlinear.state_dict()
-        # # self.assertEqual(model_dict['weight'], W_q)
-        # if use_bias:
-        #     self.assertEqual(model_dict['bias'], B_q)
-        # with tempfile.NamedTemporaryFile() as f:
-        #     torch.save(model_dict, f)
-        #     f.seek(0)
-        #     loaded_dict = torch.load(f)
-        # for key in model_dict:
-        #     self.assertEqual(model_dict[key], loaded_dict[key])
-        # if use_fused:
-        #     loaded_qlinear = nnq_fused.LinearReLU(in_features, out_features)
-        # else:
-        #     loaded_qlinear = nnq.Linear(in_features, out_features)
-        # loaded_qlinear.load_state_dict(loaded_dict)
-
-        # linear_unpack = torch.ops.quantized.fbgemm_linear_unpack
-        # self.assertEqual(linear_unpack(qlinear._packed_weight),
-        #                  linear_unpack(loaded_qlinear._packed_weight))
-        # if use_bias:
-        #     self.assertEqual(qlinear.bias, loaded_qlinear.bias)
-        # self.assertEqual(qlinear.scale, loaded_qlinear.scale)
-        # self.assertEqual(qlinear.zero_point, loaded_qlinear.zero_point)
-        # self.assertTrue(dir(qlinear) == dir(loaded_qlinear))
-        # self.assertTrue(hasattr(qlinear, '_packed_weight'))
-        # self.assertTrue(hasattr(loaded_qlinear, '_packed_weight'))
-        # self.assertTrue(hasattr(qlinear, 'weight'))
-        # self.assertTrue(hasattr(loaded_qlinear, 'weight'))
-        # self.assertEqual(qlinear.weight, loaded_qlinear.weight)
-        # self.assertEqual(qlinear.weight, torch.ops.quantized.fbgemm_linear_unpack(qlinear._packed_weight))
-        # Z_q2 = qlinear(X_q)
-        # self.assertEqual(Z_q, Z_q2)
->>>>>>> 76a7d78b
 
         # test serialization of module directly
         with tempfile.NamedTemporaryFile() as f:
@@ -158,11 +119,7 @@
         self.assertEqual(qlinear.zero_point, loaded.zero_point)
 
         # Test JIT
-<<<<<<< HEAD
         # TODO: Temporary removal. Will be added back in subsequent diff in stack
-=======
-        # TODO: temporary removal. Will be added back in subsequent PR in stack
->>>>>>> 76a7d78b
         # self.checkScriptable(qlinear, zip([X_q], [Z_ref]))
 
     def test_quant_dequant_api(self):

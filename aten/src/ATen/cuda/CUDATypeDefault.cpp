#include <ATen/cuda/CUDATypeDefault.h>

#include <ATen/cuda/CUDAContext.h>
#include <ATen/cuda/CUDADevice.h>

namespace at {

<<<<<<< HEAD
=======
Allocator* CUDATypeDefault::allocator() const {
  return cuda::getCUDADeviceAllocator();
}
Device CUDATypeDefault::getDeviceFromPtr(void * data) const {
  return cuda::getDeviceFromPtr(data);
}

>>>>>>> 037d6028
} // namespace at<|MERGE_RESOLUTION|>--- conflicted
+++ resolved
@@ -5,14 +5,4 @@
 
 namespace at {
 
-<<<<<<< HEAD
-=======
-Allocator* CUDATypeDefault::allocator() const {
-  return cuda::getCUDADeviceAllocator();
-}
-Device CUDATypeDefault::getDeviceFromPtr(void * data) const {
-  return cuda::getDeviceFromPtr(data);
-}
-
->>>>>>> 037d6028
 } // namespace at
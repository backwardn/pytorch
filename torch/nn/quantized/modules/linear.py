from __future__ import absolute_import, division, print_function, unicode_literals

import torch
from ...modules.module import Module
from ...modules.linear import Linear as NNLinear

from typing import Optional

class Quantize(Module):
    r"""Quantizes an incoming tensor
    Args:
     `out_scale`: scale of the output Quantized Tensor
     `out_zero_point`: zero_point of output Quantized Tensor
     `out_dtype`: data type of output Quantized Tensor

    Attributes:
      `out_scale`, `out_zero_point`, `out_dtype`

    Examples::
        >>> t = torch.tensor([[1., -1.], [1., -1.]])
        >>> scale, zero_point, dtype = 1.0, 2, torch.qint8
        >>> qm = Quantize(scale, zero_point, dtype)
        >>> qt = qm(t)
        >>> print(qt)
        tensor([[ 1., -1.],
                [ 1., -1.]], size=(2, 2), dtype=torch.qint8, scale=1.0, zero_point=2)
    """

    def __init__(self, out_scale, out_zero_point, out_dtype):
        super(Quantize, self).__init__()
        self.register_buffer('_scale', torch.tensor([out_scale]))
        self.register_buffer('_zero_point', torch.tensor([out_zero_point], dtype=torch.long))
        self._dtype = out_dtype

    def forward(self, X):
        return torch.quantize_linear(X, float(self._scale),
                                     int(self._zero_point), self._dtype)

    @staticmethod
    def from_float(mod):
        assert hasattr(mod, 'observer')
        qparams = mod.observer.calculate_qparams()
        return Quantize(qparams[0].item(), qparams[1].item(), mod.observer.dtype)

class DeQuantize(Module):
    r"""Dequantizes an incoming tensor

    Examples::
        >>> input = torch.tensor([[1., -1.], [1., -1.]])
        >>> scale, zero_point, dtype = 1.0, 2, torch.qint8
        >>> qm = Quantize(scale, zero_point, dtype)
        >>> quantized_input = qm(input)
        >>> dqm = DeQuantize()
        >>> dequantized = dqm(quantized_input)
        >>> print(dequantized)
        tensor([[ 1., -1.],
                [ 1., -1.]], dtype=torch.float32)
    """

    def __init__(self):
        super(DeQuantize, self).__init__()

    def forward(self, Xq):
        return Xq.dequantize()

    @staticmethod
    def from_float(mod):
        return DeQuantize()

class Linear(torch.nn.Module):
    r"""
    A quantized linear module with quantized tensor as inputs and outputs.
    We adopt the same interface as `torch.nn.Linear`, please see
    https://pytorch.org/docs/stable/nn.html#torch.nn.Linear for documentation.

    Similar to :class:`~torch.nn.Linear`, attributes will be randomly
    initialized at module creation time and will be overwritten later

    Attributes:
        weight (Tensor): the non-learnable quantized weights of the module of
                         shape :math:`(\text{out\_features}, \text{in\_features})`.
        bias (Tensor): the non-learnable bias of the module of shape :math:`(\text{out\_features})`.
                If :attr:`bias` is ``True``, the values are initialized to zero.
        scale: `scale` parameter of output Quantized Tensor, type: double
        zero_point: `zero_point` parameter for output Quantized Tensor, type: long

    Examples::

        >>> m = nn.quantized.Linear(20, 30)
        >>> input = torch.randn(128, 20)
        >>> input = torch.quantize_linear(input, 1.0, 0, torch.quint8)
        >>> output = m(input)
        >>> print(output.size())
        torch.Size([128, 30])
    """

    __annotations__ = {'bias' : Optional[torch.Tensor]}

    def __init__(self, in_features, out_features, bias_=True):
        super(Linear, self).__init__()
        # We don't muck around with buffers or attributes or anything here
        # to keep the module simple. *everything* is simply a Python attribute.
        # Serialization logic is explicitly handled in the below serialization and
        # deserialization modules
        self.in_features = in_features
        self.out_features = out_features
        if bias_:
            self.bias = torch._empty_affine_quantized(
                [out_features], scale=1, zero_point=0, dtype=torch.qint32)
        else:
            self.bias = None

        qweight = torch._empty_affine_quantized(
            [out_features, in_features], scale=1, zero_point=0, dtype=torch.qint8)

<<<<<<< HEAD
        self._packed_weight = self.set_weight(qweight)
=======
        self.set_weight(qweight)
>>>>>>> 2f898e2c
        self.scale = 1.0
        self.zero_point = 0

    def forward(self, x):
        return torch.ops.quantized.fbgemm_linear(
            x, self._packed_weight, self.bias, self.scale, self.zero_point)

    # ===== Serialization methods =====
    # The special consideration here is that we have to unpack the weights into their
    # regular QTensor form for serialization. Packed weights should not live
    # outside the process in which they were created, rather they should be derived
    # from the QTensor weight.
    def _save_to_state_dict(self, destination, prefix, keep_vars):
<<<<<<< HEAD
        super()._save_to_state_dict(destination, prefix, keep_vars)
=======
        super(Linear, self)._save_to_state_dict(destination, prefix, keep_vars)
>>>>>>> 2f898e2c
        destination[prefix + 'weight'] = self.weight()
        destination[prefix + 'scale'] = torch.tensor(self.scale)
        destination[prefix + 'zero_point'] = torch.tensor(self.zero_point)
        if self.bias is not None:
            destination[prefix + 'bias'] = self.bias

    @torch.jit.export
    def __getstate__(self):
        return (
            self.in_features,
            self.out_features,
            self.bias,
            self.weight(),
            self.scale,
            self.zero_point
        )

    # ===== Deserialization methods =====
    # Counterpart to the serialization methods, we must pack the serialized QTensor
    # weight into its packed format for use by the FBGEMM ops.
    def _load_from_state_dict(self, state_dict, prefix, local_metadata, strict,
                              missing_keys, unexpected_keys, error_msgs):
        self.set_weight(state_dict[prefix + 'weight'])
        state_dict.pop(prefix + 'weight')

        if prefix + 'bias' in state_dict:
            self.bias.copy_(state_dict[prefix + 'bias'])
            state_dict.pop(prefix + 'bias')

        self.scale = float(state_dict[prefix + 'scale'])
        state_dict.pop(prefix + 'scale')

        self.zero_point = int(state_dict[prefix + 'zero_point'])
        state_dict.pop(prefix + 'zero_point')

        super()._load_from_state_dict(state_dict, prefix, local_metadata, False,
                                      missing_keys, unexpected_keys, error_msgs)

    @torch.jit.export
    def __setstate__(self, state):
        # type: (Tuple[int, int, Tensor, Tensor, float, int]) -> None
        self.in_features = state[0]
        self.out_features = state[1]
        self.bias = state[2]
        self.set_weight(state[3])
        self.scale = state[4]
        self.zero_point = state[5]

    # Function rather than property to make sure that JIT serialization doesn't
    # register this as an attribute
    def weight(self):
        return torch.ops.quantized.fbgemm_linear_unpack(self._packed_weight)

    def set_weight(self, w):
        self._packed_weight = torch.ops.quantized.fbgemm_linear_prepack(w)

    @staticmethod
    def from_float(mod):
        r"""Create a quantized module from a float module or qparams_dict

        Args:
            mod (Module): a float module, either produced by torch.quantization
                          utilities or provided by the user
        """
        if hasattr(mod, 'weight_fake_quant'):
            # assert type(mod) == QATLinear, 'training mode nnq.Linear.from_float only works for nn.qat.Linear'
            weight_observer = mod.weight_fake_quant
        else:
            assert type(mod) == NNLinear, 'nnq.Linear.from_float only works for nn.Linear'
            assert hasattr(mod, 'qconfig'), 'Input float module must have qconfig defined'
            assert hasattr(mod, 'observer'), 'Input float module must have observer attached'
            weight_observer = mod.qconfig.weight()
            weight_observer(mod.weight)
        activation_observer = mod.observer
        act_scale, act_zp = activation_observer.calculate_qparams()
        wt_scale, wt_zp = weight_observer.calculate_qparams()
        bias_scale = (wt_scale * act_scale).float()
        qweight = torch.quantize_linear(mod.weight.float(), wt_scale, wt_zp.long().item(), torch.qint8)
        if mod.bias is not None:
            qbias = torch.quantize_linear(mod.bias.float(), bias_scale, 0, torch.qint32)
        else:
            qbias = None
        qlinear = Linear(mod.in_features, mod.out_features)
        qlinear.set_weight(qweight)
        qlinear.bias = qbias
        qlinear.scale = float(act_scale)
        qlinear.zero_point = int(act_zp)
        return qlinear<|MERGE_RESOLUTION|>--- conflicted
+++ resolved
@@ -113,11 +113,7 @@
         qweight = torch._empty_affine_quantized(
             [out_features, in_features], scale=1, zero_point=0, dtype=torch.qint8)
 
-<<<<<<< HEAD
-        self._packed_weight = self.set_weight(qweight)
-=======
         self.set_weight(qweight)
->>>>>>> 2f898e2c
         self.scale = 1.0
         self.zero_point = 0
 
@@ -131,11 +127,7 @@
     # outside the process in which they were created, rather they should be derived
     # from the QTensor weight.
     def _save_to_state_dict(self, destination, prefix, keep_vars):
-<<<<<<< HEAD
-        super()._save_to_state_dict(destination, prefix, keep_vars)
-=======
         super(Linear, self)._save_to_state_dict(destination, prefix, keep_vars)
->>>>>>> 2f898e2c
         destination[prefix + 'weight'] = self.weight()
         destination[prefix + 'scale'] = torch.tensor(self.scale)
         destination[prefix + 'zero_point'] = torch.tensor(self.zero_point)

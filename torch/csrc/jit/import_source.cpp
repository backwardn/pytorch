--- conflicted
+++ resolved
@@ -195,7 +195,8 @@
       if (parsed_treeref->kind() == TK_CLASS_DEF) {
         auto class_def = ClassDef(parsed_treeref);
         bool is_module = class_def.superclass().present();
-        if (is_module && Var(class_def.superclass().get()).name().name() != "Module") {
+        if (is_module &&
+            Var(class_def.superclass().get()).name().name() != "Module") {
           throw ErrorReport(class_def.range())
               << "Torchscript does not support class inheritance.";
         }
@@ -247,7 +248,8 @@
                   // is not a valid python, identifier. Looks like:
                   //    __annotations__["0"] = Tensor
                   const auto lhs = Subscript(assign.lhs());
-                  TORCH_INTERNAL_ASSERT(Var(lhs.value()).name().name() == "__annotations__");
+                  TORCH_INTERNAL_ASSERT(
+                      Var(lhs.value()).name().name() == "__annotations__");
                   TORCH_INTERNAL_ASSERT(lhs.subscript_exprs().size() == 1);
                   attributes.push_back(assign);
                 } break;
@@ -296,13 +298,7 @@
           }
         }
 
-<<<<<<< HEAD
-        owner->register_class(class_type);
-=======
-        auto class_type =
-            ClassType::create(c10::QualifiedName(qualified_classname), owner);
         owner->register_type(class_type);
->>>>>>> c3bd48be
         const auto self = SimpleSelf(class_type);
         owner->define(qualified_classname, methods, resolvers, &self);
       } else if (parsed_treeref->kind() == TK_NAMED_TUPLE_DEF) {
@@ -331,14 +327,9 @@
         auto tt = TupleType::create(
             field_types,
             qualified_name,
-<<<<<<< HEAD
             TupleType::namedTupleSchemaFromNamesAndTypes(
                 qualified_name, field_names, field_types));
-        owner->register_class(tt);
-=======
-            TupleType::namedTupleSchemaFromNamesAndTypes(qualified_name, field_names, field_types));
         owner->register_type(tt);
->>>>>>> c3bd48be
       } else {
         TORCH_INTERNAL_ASSERT(
             false,

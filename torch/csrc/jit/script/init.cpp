--- conflicted
+++ resolved
@@ -389,19 +389,9 @@
             for (auto& callback : rcbs) {
               resolvers.push_back(pythonResolver(callback));
             }
-<<<<<<< HEAD
-            std::vector<QualifiedName> names;
-            for (const auto& def : defs) {
-              auto method_name = QualifiedName(m.name(), def.name().name());
-              names.emplace_back(std::move(method_name));
-            }
+            const auto prefix = QualifiedName(m.name());
             const auto self = ModuleSelf(m, py_m);
-            m.class_compilation_unit()->define(names, defs, resolvers, &self);
-=======
-            const auto prefix = QualifiedName(m.name());
-            m.class_compilation_unit()->define(
-                prefix, defs, resolvers, moduleSelf(m, py_m));
->>>>>>> 276ff5c2
+            m.class_compilation_unit()->define(prefix, defs, resolvers, &self);
             // Stitch in default arguments for each Def if provided
             auto defaults_it = defaults.begin();
             auto defs_it = defs.begin();
@@ -752,13 +742,8 @@
           rcbs.push_back(
               pythonResolver(rcb, classDef.name().name(), classType));
         }
-<<<<<<< HEAD
         const auto self = SimpleSelf(classType);
-        cu->define(names, methodDefs, rcbs, &self);
-=======
-        cu->define(
-            QualifiedName(classname), methodDefs, rcbs, simpleSelf(classType));
->>>>>>> 276ff5c2
+        cu->define(classname, methodDefs, rcbs, &self);
       });
 
   m.def("parse_type_comment", [](const std::string& comment) {

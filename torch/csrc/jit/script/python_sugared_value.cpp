--- conflicted
+++ resolved
@@ -239,10 +239,6 @@
                          << err.str();
 }
 
-<<<<<<< HEAD
-Value* ModuleValue::asValue(const SourceRange& loc, Function& m) {
-  return self_;
-=======
 std::shared_ptr<SugaredValue> OverloadedFunctionValue::call(
     const SourceRange& loc,
     Function& caller,
@@ -270,7 +266,10 @@
     }
   }
   throw ErrorReport(loc) << failure_messages.str();
->>>>>>> c286b1f6
+}
+
+Value* ModuleValue::asValue(const SourceRange& loc, Function& m) {
+  return self_;
 }
 
 std::shared_ptr<SugaredValue> ModuleValue::attr(
